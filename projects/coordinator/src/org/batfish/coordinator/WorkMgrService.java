package org.batfish.coordinator;

import org.apache.commons.io.FileExistsException;
import org.apache.commons.lang.exception.ExceptionUtils;
import org.batfish.common.*;

import java.io.File;
import java.io.FileNotFoundException;
import java.io.InputStream;
import java.security.AccessControlException;
import java.util.Arrays;
import java.util.UUID;
import java.util.zip.ZipException;

import javax.ws.rs.core.MediaType;
import javax.ws.rs.core.Response;
import javax.ws.rs.Consumes;
import javax.ws.rs.GET;
import javax.ws.rs.POST;
import javax.ws.rs.Path;
import javax.ws.rs.Produces;

import org.codehaus.jettison.json.JSONArray;
import org.codehaus.jettison.json.JSONObject;
import org.glassfish.jersey.media.multipart.FormDataParam;

/**
 *
 */
/**
 *
 */
@Path(CoordConsts.SVC_BASE_WORK_MGR)
public class WorkMgrService {

   BatfishLogger _logger = Main.getLogger();

   private void checkApiKeyValidity(String apiKey) throws Exception {
      if (!Main.getAuthorizer().isValidWorkApiKey(apiKey)) {
         throw new AccessControlException("api key is invalid");
      }
   }

   private void checkContainerAccessibility(String apiKey, String containerName)
         throws Exception {
      if (!Main.getAuthorizer().isAccessibleContainer(apiKey, containerName)) {
         throw new AccessControlException(
               "container is not accessible by the api key");
      }
   }

   private void checkStringParam(String paramStr, String message) {
      if (paramStr == null || paramStr.equals("")) {
         throw new IllegalArgumentException(message);
      }
   }

   /**
    * Deletes the specified container
    *
    * @param apiKey
    * @param containerName
    * @return
    */
   @POST
   @Path(CoordConsts.SVC_DEL_CONTAINER_RSC)
   @Produces(MediaType.APPLICATION_JSON)
   public JSONArray delContainer(
         @FormDataParam(CoordConsts.SVC_API_KEY) String apiKey,
         @FormDataParam(CoordConsts.SVC_CONTAINER_NAME_KEY) String containerName) {
      try {
         _logger.info("WMS:delContainer " + containerName + "\n");

         checkStringParam(apiKey, "API key not supplied or is empty");
         ;
         checkStringParam(containerName,
               "Container name not supplied or is empty");
         ;
         checkApiKeyValidity(apiKey);
         checkContainerAccessibility(apiKey, containerName);

         Main.getWorkMgr().delContainer(containerName);

         return new JSONArray(Arrays.asList(CoordConsts.SVC_SUCCESS_KEY,
               (new JSONObject().put("result", "true"))));

      }
      catch (FileExistsException | FileNotFoundException
            | IllegalArgumentException | AccessControlException e) {
         _logger.error("WMS:delContainer exception: " + e.getMessage() + "\n");
         return new JSONArray(Arrays.asList(CoordConsts.SVC_FAILURE_KEY,
               e.getMessage()));
      }
      catch (Exception e) {
         String stackTrace = ExceptionUtils.getFullStackTrace(e);
         _logger.error("WMS:delContainer exception: " + stackTrace);
         return new JSONArray(Arrays.asList(CoordConsts.SVC_FAILURE_KEY,
               e.getMessage()));
      }
   }

   /**
    * Deletes the specified environment under the specified container and
    * testrig
    *
    * @param apiKey
    * @param containerName
    * @param envName
    * @param testrigName
    * @return
    */
   @POST
   @Path(CoordConsts.SVC_DEL_ENVIRONMENT_RSC)
   @Produces(MediaType.APPLICATION_JSON)
   public JSONArray delEnvironment(
         @FormDataParam(CoordConsts.SVC_API_KEY) String apiKey,
         @FormDataParam(CoordConsts.SVC_CONTAINER_NAME_KEY) String containerName,
         @FormDataParam(CoordConsts.SVC_ENV_NAME_KEY) String envName,
         @FormDataParam(CoordConsts.SVC_TESTRIG_NAME_KEY) String testrigName) {
      try {
         _logger.info("WMS:delEnvironment " + containerName + "\n");

         checkStringParam(apiKey, "API key not supplied or is empty");
         ;
         checkStringParam(containerName,
               "Container name not supplied or is empty");
         ;
         checkStringParam(testrigName, "Testrig name not supplied or is empty");
         ;
         checkStringParam(envName, "Environment name not supplied or is empty");
         ;
         checkApiKeyValidity(apiKey);
         checkContainerAccessibility(apiKey, containerName);

         Main.getWorkMgr().delEnvironment(containerName, testrigName, envName);

         return new JSONArray(Arrays.asList(CoordConsts.SVC_SUCCESS_KEY,
               (new JSONObject().put("result", "true"))));

      }
      catch (FileExistsException | FileNotFoundException
            | IllegalArgumentException | AccessControlException e) {
         _logger
               .error("WMS:delEnvironment exception: " + e.getMessage() + "\n");
         return new JSONArray(Arrays.asList(CoordConsts.SVC_FAILURE_KEY,
               e.getMessage()));
      }
      catch (Exception e) {
         String stackTrace = ExceptionUtils.getFullStackTrace(e);
         _logger.error("WMS:delEnvironment exception: " + stackTrace);
         return new JSONArray(Arrays.asList(CoordConsts.SVC_FAILURE_KEY,
               e.getMessage()));
      }
   }

   /**
    * Deletes the specified question under the specified container, testrig
    *
    * @param apiKey
    * @param containerName
    * @param questionName
    * @param testrigName
    * @return
    */
   @POST
   @Path(CoordConsts.SVC_DEL_QUESTION_RSC)
   @Produces(MediaType.APPLICATION_JSON)
   public JSONArray delQuestion(
         @FormDataParam(CoordConsts.SVC_API_KEY) String apiKey,
         @FormDataParam(CoordConsts.SVC_CONTAINER_NAME_KEY) String containerName,
         @FormDataParam(CoordConsts.SVC_QUESTION_NAME_KEY) String questionName,
         @FormDataParam(CoordConsts.SVC_TESTRIG_NAME_KEY) String testrigName) {
      try {
         _logger.info("WMS:delQuestion " + containerName + "\n");

         checkStringParam(apiKey, "API key not supplied or is empty");
         ;
         checkStringParam(containerName,
               "Container name not supplied or is empty");
         ;
         checkStringParam(testrigName, "Testrig name not supplied or is empty");
         ;
         checkStringParam(questionName,
               "Question name not supplied or is empty");
         ;
         checkApiKeyValidity(apiKey);
         checkContainerAccessibility(apiKey, containerName);

         Main.getWorkMgr()
               .delQuestion(containerName, testrigName, questionName);

         return new JSONArray(Arrays.asList(CoordConsts.SVC_SUCCESS_KEY,
               (new JSONObject().put("result", "true"))));

      }
      catch (FileExistsException | FileNotFoundException
            | IllegalArgumentException | AccessControlException e) {
         _logger.error("WMS:delQuestion exception: " + e.getMessage() + "\n");
         return new JSONArray(Arrays.asList(CoordConsts.SVC_FAILURE_KEY,
               e.getMessage()));
      }
      catch (Exception e) {
         String stackTrace = ExceptionUtils.getFullStackTrace(e);
         _logger.error("WMS:delQuestion exception: " + stackTrace);
         return new JSONArray(Arrays.asList(CoordConsts.SVC_FAILURE_KEY,
               e.getMessage()));
      }
   }

   /**
    * Deletes the specified testrig under the specified container
    *
    * @param apiKey
    * @param containerName
    * @param testrigName
    * @return
    */
   @POST
   @Path(CoordConsts.SVC_DEL_TESTRIG_RSC)
   @Produces(MediaType.APPLICATION_JSON)
   public JSONArray delTestrig(
         @FormDataParam(CoordConsts.SVC_API_KEY) String apiKey,
         @FormDataParam(CoordConsts.SVC_CONTAINER_NAME_KEY) String containerName,
         @FormDataParam(CoordConsts.SVC_TESTRIG_NAME_KEY) String testrigName) {
      try {
         _logger.info("WMS:delTestrig " + containerName + "\n");

         checkStringParam(apiKey, "API key not supplied or is empty");
         ;
         checkStringParam(containerName,
               "Container name not supplied or is empty");
         ;
         checkStringParam(testrigName, "Testrig name not supplied or is empty");
         ;
         checkApiKeyValidity(apiKey);
         checkContainerAccessibility(apiKey, containerName);

         Main.getWorkMgr().delTestrig(containerName, testrigName);

         return new JSONArray(Arrays.asList(CoordConsts.SVC_SUCCESS_KEY,
               (new JSONObject().put("result", "true"))));

      }
      catch (FileExistsException | FileNotFoundException
            | IllegalArgumentException | AccessControlException e) {
         _logger.error("WMS:delTestrig exception: " + e.getMessage() + "\n");
         return new JSONArray(Arrays.asList(CoordConsts.SVC_FAILURE_KEY,
               e.getMessage()));
      }
      catch (Exception e) {
         String stackTrace = ExceptionUtils.getFullStackTrace(e);
         _logger.error("WMS:delTestrig exception: " + stackTrace);
         return new JSONArray(Arrays.asList(CoordConsts.SVC_FAILURE_KEY,
               e.getMessage()));
      }
   }

   @GET
   @Produces(MediaType.APPLICATION_JSON)
   public JSONArray getInfo() {
      _logger.info("WMS:getInfo\n");
      return new JSONArray(
            Arrays.asList(
                  CoordConsts.SVC_SUCCESS_KEY,
                  "Batfish coordinator: enter ../application.wadl (relative to your URL) to see supported methods"));
   }

   /**
    * Fetches the specified object from the specified container, testrig
    *
    * @param apiKey
    * @param containerName
    * @param testrigName
    * @param objectName
    * @return
    */
   @POST
   @Path(CoordConsts.SVC_GET_OBJECT_RSC)
   @Produces(MediaType.APPLICATION_OCTET_STREAM)
   public Response getObject(
         @FormDataParam(CoordConsts.SVC_API_KEY) String apiKey,
         @FormDataParam(CoordConsts.SVC_CONTAINER_NAME_KEY) String containerName,
         @FormDataParam(CoordConsts.SVC_TESTRIG_NAME_KEY) String testrigName,
         @FormDataParam(CoordConsts.SVC_OBJECT_KEY) String objectName) {
      try {
         _logger.info("WMS:getObject " + testrigName + " --> " + objectName
               + "\n");

         checkStringParam(apiKey, "API key not supplied or is empty");
         ;
         checkStringParam(containerName,
               "Container name not supplied or is empty");
         ;
         checkStringParam(testrigName, "Testrig name not supplied or is empty");
         ;
         checkApiKeyValidity(apiKey);
         checkContainerAccessibility(apiKey, containerName);

         File file = Main.getWorkMgr().getObject(containerName, testrigName,
               objectName);

         if (file == null) {
            return Response.status(Response.Status.NOT_FOUND)
                  .entity("File not found").type(MediaType.TEXT_PLAIN).build();
         }

         return Response
               .ok(file, MediaType.APPLICATION_OCTET_STREAM)
               .header("Content-Disposition",
                     "attachment; filename=\"" + file.getName() + "\"")
<<<<<<< HEAD
               .header(CoordConsts.SVC_FILENAME_HDR, file.getName())
               .build();
=======
               .header(CoordConsts.SVC_FILENAME_HDR, file.getName()).build();
>>>>>>> 00effa49
      }
      catch (FileExistsException | FileNotFoundException
            | IllegalArgumentException | AccessControlException e) {
         return Response.status(Response.Status.BAD_REQUEST)
               .entity(e.getMessage()).type(MediaType.TEXT_PLAIN).build();
      }
      catch (Exception e) {
         String stackTrace = ExceptionUtils.getFullStackTrace(e);
         _logger.error("WMS:getObject exception: " + stackTrace);
         return Response.status(Response.Status.INTERNAL_SERVER_ERROR)
               .entity(e.getCause()).type(MediaType.TEXT_PLAIN).build();
      }
   }

   @GET
   @Path(CoordConsts.SVC_GETSTATUS_RSC)
   @Produces(MediaType.APPLICATION_JSON)
   public JSONArray getStatus() {
      try {
         _logger.info("WMS:getWorkQueueStatus\n");
         return new JSONArray(Arrays.asList(CoordConsts.SVC_SUCCESS_KEY, Main
               .getWorkMgr().getStatusJson()));
      }
      catch (Exception e) {
         String stackTrace = ExceptionUtils.getFullStackTrace(e);
         _logger.error("WMS:getWorkQueueStatus exception: " + stackTrace);
         return new JSONArray(Arrays.asList(CoordConsts.SVC_FAILURE_KEY,
               e.getMessage()));
      }
   }

   /**
    * Obtains the counts of completed and incomplete work iterms
    *
    * @param apiKey
    * @param workId
    * @return
    */
   @POST
   @Path(CoordConsts.SVC_GET_WORKSTATUS_RSC)
   @Produces(MediaType.APPLICATION_JSON)
   public JSONArray getWorkStatus(
         @FormDataParam(CoordConsts.SVC_API_KEY) String apiKey,
         @FormDataParam(CoordConsts.SVC_WORKID_KEY) String workId) {
      try {
         _logger.info("WMS:getWorkStatus " + workId + "\n");

         checkStringParam(apiKey, "API key not supplied or is empty");
         ;
         checkStringParam(workId, "work id not supplied or is empty");
         ;
         checkApiKeyValidity(apiKey);

         QueuedWork work = Main.getWorkMgr().getWork(UUID.fromString(workId));

         if (work == null) {
            return new JSONArray(
                  Arrays.asList(CoordConsts.SVC_FAILURE_KEY,
                        "work with the specified id does not exist or is not inaccessible"));
         }

         checkContainerAccessibility(apiKey, work.getWorkItem()
               .getContainerName());

         return new JSONArray(Arrays.asList(CoordConsts.SVC_SUCCESS_KEY,
               (new JSONObject().put(CoordConsts.SVC_WORKSTATUS_KEY, work
                     .getStatus().toString()))));
      }
      catch (FileExistsException | FileNotFoundException
            | IllegalArgumentException | AccessControlException e) {
         _logger.error("WMS:getWorkStatus exception: " + e.getMessage() + "\n");
         return new JSONArray(Arrays.asList(CoordConsts.SVC_FAILURE_KEY,
               e.getMessage()));
      }
      catch (Exception e) {
         String stackTrace = ExceptionUtils.getFullStackTrace(e);
         _logger.error("WMS:getWorkStatus exception: " + stackTrace);
         return new JSONArray(Arrays.asList(CoordConsts.SVC_FAILURE_KEY,
               e.getMessage()));
      }
   }

   /**
    * Initializes a new container
    *
    * @param apiKey
    * @param containerPrefix
    * @return
    */
   @POST
   @Path(CoordConsts.SVC_INIT_CONTAINER_RSC)
   @Produces(MediaType.APPLICATION_JSON)
   public JSONArray initContainer(
         @FormDataParam(CoordConsts.SVC_API_KEY) String apiKey,
         @FormDataParam(CoordConsts.SVC_CONTAINER_PREFIX_KEY) String containerPrefix) {
      try {
         _logger.info("WMS:initContainer " + containerPrefix + "\n");

         checkStringParam(apiKey, "API key not supplied or is empty");
         ;
         checkStringParam(containerPrefix,
               "Container prefix not supplied or is empty");
         ;
         checkApiKeyValidity(apiKey);

         String containerName = Main.getWorkMgr()
               .initContainer(containerPrefix);

         Main.getAuthorizer().authorizeContainer(apiKey, containerName);

         return new JSONArray(Arrays.asList(CoordConsts.SVC_SUCCESS_KEY,
               (new JSONObject().put(CoordConsts.SVC_CONTAINER_NAME_KEY,
                     containerName))));
      }
      catch (FileExistsException | FileNotFoundException
            | IllegalArgumentException | AccessControlException e) {
         _logger.error("WMS:initContainer exception: " + e.getMessage() + "\n");
         return new JSONArray(Arrays.asList(CoordConsts.SVC_FAILURE_KEY,
               e.getMessage()));
      }
      catch (Exception e) {
         String stackTrace = ExceptionUtils.getFullStackTrace(e);
         _logger.error("WMS:initContainer exception: " + stackTrace);
         return new JSONArray(Arrays.asList(CoordConsts.SVC_FAILURE_KEY,
               e.getMessage()));
      }
   }

   /**
    * List the containers that the specified API key can access
    *
    * @param apiKey
    * @return
    */
   @POST
   @Path(CoordConsts.SVC_LIST_CONTAINERS_RSC)
   @Produces(MediaType.APPLICATION_JSON)
   public JSONArray listContainers(
         @FormDataParam(CoordConsts.SVC_API_KEY) String apiKey) {
      try {
         _logger.info("WMS:listContainers " + apiKey + "\n");

         checkStringParam(apiKey, "API key not supplied or is empty");
         ;
         checkApiKeyValidity(apiKey);

         String[] containerList = Main.getWorkMgr().listContainers(apiKey);

         return new JSONArray(Arrays.asList(CoordConsts.SVC_SUCCESS_KEY,
               (new JSONObject().put(CoordConsts.SVC_CONTAINER_LIST_KEY,
                     new JSONArray(Arrays.asList(containerList))))));
      }
      catch (FileExistsException | FileNotFoundException
            | IllegalArgumentException | AccessControlException e) {
         _logger
               .error("WMS:listContainers exception: " + e.getMessage() + "\n");
         return new JSONArray(Arrays.asList(CoordConsts.SVC_FAILURE_KEY,
               e.getMessage()));
      }
      catch (Exception e) {
         String stackTrace = ExceptionUtils.getFullStackTrace(e);
         _logger.error("WMS:listContainer exception: " + stackTrace);
         return new JSONArray(Arrays.asList(CoordConsts.SVC_FAILURE_KEY,
               e.getMessage()));
      }
   }

   /**
    * Lists the environments under the specified container, testrig
    *
    * @param apiKey
    * @param containerName
    * @param testrigName
    * @return
    */
   @POST
   @Path(CoordConsts.SVC_LIST_ENVIRONMENTS_RSC)
   @Produces(MediaType.APPLICATION_JSON)
   public JSONArray listEnvironments(
         @FormDataParam(CoordConsts.SVC_API_KEY) String apiKey,
         @FormDataParam(CoordConsts.SVC_CONTAINER_NAME_KEY) String containerName,
         @FormDataParam(CoordConsts.SVC_TESTRIG_NAME_KEY) String testrigName) {
      try {
         _logger.info("WMS:listEnvironments " + apiKey + " " + containerName
               + "\n");

         checkStringParam(apiKey, "API key not supplied or is empty");
         ;
         checkStringParam(containerName,
               "Container name not supplied or is empty");
         ;
         checkStringParam(testrigName, "Testrig name not supplied or is empty");
         ;
         checkApiKeyValidity(apiKey);
         checkContainerAccessibility(apiKey, containerName);

         String[] environmentList = Main.getWorkMgr().listEnvironments(
               containerName, testrigName);

         return new JSONArray(Arrays.asList(CoordConsts.SVC_SUCCESS_KEY,
               (new JSONObject().put(CoordConsts.SVC_ENVIRONMENT_LIST_KEY,
                     new JSONArray(Arrays.asList(environmentList))))));
      }
      catch (FileExistsException | FileNotFoundException
            | IllegalArgumentException | AccessControlException e) {
         _logger.error("WMS:listEnvironment exception: " + e.getMessage()
               + "\n");
         return new JSONArray(Arrays.asList(CoordConsts.SVC_FAILURE_KEY,
               e.getMessage()));
      }
      catch (Exception e) {
         String stackTrace = ExceptionUtils.getFullStackTrace(e);
         _logger.error("WMS:listEnvironment exception: " + stackTrace);
         return new JSONArray(Arrays.asList(CoordConsts.SVC_FAILURE_KEY,
               e.getMessage()));
      }
   }

   /**
    * Lists the questions under the specified container, testrig
    *
    * @param apiKey
    * @param containerName
    * @param testrigName
    * @return
    */
   @POST
   @Path(CoordConsts.SVC_LIST_QUESTIONS_RSC)
   @Produces(MediaType.APPLICATION_JSON)
   public JSONArray listQuestions(
         @FormDataParam(CoordConsts.SVC_API_KEY) String apiKey,
         @FormDataParam(CoordConsts.SVC_CONTAINER_NAME_KEY) String containerName,
         @FormDataParam(CoordConsts.SVC_TESTRIG_NAME_KEY) String testrigName) {
      try {
         _logger.info("WMS:listQuestions " + apiKey + " " + containerName
               + "\n");

         checkStringParam(apiKey, "API key not supplied or is empty");
         ;
         checkStringParam(containerName,
               "Container name not supplied or is empty");
         ;
         checkStringParam(testrigName, "Testrig name not supplied or is empty");
         ;
         checkApiKeyValidity(apiKey);
         checkContainerAccessibility(apiKey, containerName);

         String[] questionList = Main.getWorkMgr().listQuestions(containerName,
               testrigName);

         return new JSONArray(Arrays.asList(CoordConsts.SVC_SUCCESS_KEY,
               (new JSONObject().put(CoordConsts.SVC_QUESTION_LIST_KEY,
                     new JSONArray(Arrays.asList(questionList))))));
      }
      catch (FileExistsException | FileNotFoundException
            | IllegalArgumentException | AccessControlException e) {
         _logger.error("WMS:listQuestion exception: " + e.getMessage() + "\n");
         return new JSONArray(Arrays.asList(CoordConsts.SVC_FAILURE_KEY,
               e.getMessage()));
      }
      catch (Exception e) {
         String stackTrace = ExceptionUtils.getFullStackTrace(e);
         _logger.error("WMS:listQuestion exception: " + stackTrace);
         return new JSONArray(Arrays.asList(CoordConsts.SVC_FAILURE_KEY,
               e.getMessage()));
      }
   }

   /**
    * Lists the testrigs under the specified container
    *
    * @param apiKey
    * @param containerName
    * @return
    */
   @POST
   @Path(CoordConsts.SVC_LIST_TESTRIGS_RSC)
   @Produces(MediaType.APPLICATION_JSON)
   public JSONArray listTestrigs(
         @FormDataParam(CoordConsts.SVC_API_KEY) String apiKey,
         @FormDataParam(CoordConsts.SVC_CONTAINER_NAME_KEY) String containerName) {
      try {
         _logger
               .info("WMS:listTestrigs " + apiKey + " " + containerName + "\n");

         checkStringParam(apiKey, "API key not supplied or is empty");
         ;
         checkStringParam(containerName,
               "Container name not supplied or is empty");
         ;
         checkApiKeyValidity(apiKey);
         checkContainerAccessibility(apiKey, containerName);

         String[] testrigList = Main.getWorkMgr().listTestrigs(containerName);

         return new JSONArray(Arrays.asList(CoordConsts.SVC_SUCCESS_KEY,
               (new JSONObject().put(CoordConsts.SVC_TESTRIG_LIST_KEY,
                     new JSONArray(Arrays.asList(testrigList))))));
      }
      catch (FileExistsException | FileNotFoundException
            | IllegalArgumentException | AccessControlException e) {
         _logger.error("WMS:listTestrig exception: " + e.getMessage() + "\n");
         return new JSONArray(Arrays.asList(CoordConsts.SVC_FAILURE_KEY,
               e.getMessage()));
      }
      catch (Exception e) {
         String stackTrace = ExceptionUtils.getFullStackTrace(e);
         _logger.error("WMS:listTestrig exception: " + stackTrace);
         return new JSONArray(Arrays.asList(CoordConsts.SVC_FAILURE_KEY,
               e.getMessage()));
      }
   }

   /**
    * Queues new work
    *
    * @param apiKey
    * @param workItemStr
    * @return
    */
   @POST
   @Path(CoordConsts.SVC_QUEUE_WORK_RSC)
   @Produces(MediaType.APPLICATION_JSON)
   public JSONArray queueWork(
         @FormDataParam(CoordConsts.SVC_API_KEY) String apiKey,
         @FormDataParam(CoordConsts.SVC_WORKITEM_KEY) String workItemStr) {
      try {
         _logger.info("WMS:queueWork " + apiKey + " " + workItemStr + "\n");

         checkStringParam(apiKey, "API key not supplied or is empty");
         ;
         checkStringParam(workItemStr,
               "Workitem string not supplied or is empty");
         ;
         checkApiKeyValidity(apiKey);

         WorkItem workItem = WorkItem.FromJsonString(workItemStr);

         checkContainerAccessibility(apiKey, workItem.getContainerName());

         boolean result = Main.getWorkMgr().queueWork(workItem);

         return new JSONArray(Arrays.asList(CoordConsts.SVC_SUCCESS_KEY,
               (new JSONObject().put("result", result))));
      }
      catch (FileExistsException | FileNotFoundException
            | IllegalArgumentException | AccessControlException e) {
         _logger.error("WMS:queueWork exception: " + e.getMessage() + "\n");
         return new JSONArray(Arrays.asList(CoordConsts.SVC_FAILURE_KEY,
               e.getMessage()));
      }
      catch (Exception e) {
         String stackTrace = ExceptionUtils.getFullStackTrace(e);
         _logger.error("WMS:queueWork exception: " + stackTrace);
         return new JSONArray(Arrays.asList(CoordConsts.SVC_FAILURE_KEY,
               e.getMessage()));
      }
   }

   @GET
   @Path("test")
   @Produces(MediaType.TEXT_PLAIN)
   public String test() {
      try {
         _logger.info("WMS:getInfo\n");
         JSONArray id = new JSONArray(Arrays.asList(
               CoordConsts.SVC_SUCCESS_KEY, Main.getWorkMgr().getStatusJson()));

         return id.toString();

         // return Response.ok()
         // .entity(id)
         // // .header("Access-Control-Allow-Origin","*")
         // .header("Access-Control-Allow-Methods", "GET, POST, DELETE, PUT")
         // .allow("OPTIONS")
         // .build();
      }
      catch (Exception e) {
         String stackTrace = ExceptionUtils.getFullStackTrace(e);
         _logger.error("WMS:getWorkQueueStatus exception: " + stackTrace);
         // return Response.serverError().build();
         return "got error";
      }
   }

   /**
<<<<<<< HEAD
    * Uploads a custom object under container, testrig. 
    *  
=======
    * Uploads a custom object under container, testrig.
    * 
>>>>>>> 00effa49
    * @param apiKey
    * @param containerName
    * @param testrigName
    * @param qName
    * @param fileStream
    * @param paramFileStream
    * @return
    */
   @POST
   @Path(CoordConsts.SVC_UPLOAD_CUSTOM_OBJECT_RSC)
   @Consumes(MediaType.MULTIPART_FORM_DATA)
   @Produces(MediaType.APPLICATION_JSON)
   public JSONArray uploadCustomObject(
         @FormDataParam(CoordConsts.SVC_API_KEY) String apiKey,
         @FormDataParam(CoordConsts.SVC_CONTAINER_NAME_KEY) String containerName,
         @FormDataParam(CoordConsts.SVC_TESTRIG_NAME_KEY) String testrigName,
         @FormDataParam(CoordConsts.SVC_CUSTOM_OBJECT_NAME_KEY) String objectName,
         @FormDataParam(CoordConsts.SVC_FILE_KEY) InputStream fileStream) {
      try {
         _logger.info("WMS:uploadQuestion " + apiKey + " " + containerName
               + " " + testrigName + " / " + objectName + "\n");

         checkStringParam(apiKey, "API key not supplied or is empty");
         ;
         checkStringParam(containerName,
               "Container name not supplied or is empty");
         ;
         checkStringParam(testrigName, "Testrig name not supplied or is empty");
         ;
         checkStringParam(objectName, "Object name not supplied or is empty");
         ;
         checkApiKeyValidity(apiKey);
         checkContainerAccessibility(apiKey, containerName);

<<<<<<< HEAD
         Main.getWorkMgr().uploadCustomObject(containerName, testrigName, objectName, fileStream); 

         return new JSONArray(Arrays.asList(CoordConsts.SVC_SUCCESS_KEY,
               (new JSONObject()
                     .put("result", "successfully uploaded custom object"))));
=======
         Main.getWorkMgr().uploadCustomObject(containerName, testrigName,
               objectName, fileStream);

         return new JSONArray(Arrays.asList(CoordConsts.SVC_SUCCESS_KEY,
               (new JSONObject().put("result",
                     "successfully uploaded custom object"))));
>>>>>>> 00effa49

      }
      catch (FileExistsException | FileNotFoundException
            | IllegalArgumentException | AccessControlException e) {
<<<<<<< HEAD
         _logger
               .error("WMS:uploadCustomObject exception: " + e.getMessage() + "\n");
=======
         _logger.error("WMS:uploadCustomObject exception: " + e.getMessage()
               + "\n");
>>>>>>> 00effa49
         return new JSONArray(Arrays.asList(CoordConsts.SVC_FAILURE_KEY,
               e.getMessage()));
      }
      catch (Exception e) {
         String stackTrace = ExceptionUtils.getFullStackTrace(e);
         _logger.error("WMS:uploadCustomObject exception: " + stackTrace);
         return new JSONArray(Arrays.asList(CoordConsts.SVC_FAILURE_KEY,
               e.getMessage()));
      }
   }

   /**
    * Uploads a new environment under the container, testrig
    *
    * @param apiKey
    * @param containerName
    * @param testrigName
    * @param envName
    * @param fileStream
    * @return
    */
   @POST
   @Path(CoordConsts.SVC_UPLOAD_ENV_RSC)
   @Consumes(MediaType.MULTIPART_FORM_DATA)
   @Produces(MediaType.APPLICATION_JSON)
   public JSONArray uploadEnvironment(
         @FormDataParam(CoordConsts.SVC_API_KEY) String apiKey,
         @FormDataParam(CoordConsts.SVC_CONTAINER_NAME_KEY) String containerName,
         @FormDataParam(CoordConsts.SVC_TESTRIG_NAME_KEY) String testrigName,
         @FormDataParam(CoordConsts.SVC_ENV_NAME_KEY) String envName,
         @FormDataParam(CoordConsts.SVC_ZIPFILE_KEY) InputStream fileStream) {
      try {
         _logger.info("WMS:uploadEnvironment " + apiKey + " " + containerName
               + " " + testrigName + " / " + envName + "\n");

         checkStringParam(apiKey, "API key not supplied or is empty");
         ;
         checkStringParam(containerName,
               "Container name not supplied or is empty");
         ;
         checkStringParam(testrigName, "Testrig name not supplied or is empty");
         ;
         checkStringParam(envName, "Environment name not supplied or is empty");
         ;
         checkApiKeyValidity(apiKey);
         checkContainerAccessibility(apiKey, containerName);

         Main.getWorkMgr().uploadEnvironment(containerName, testrigName,
               envName, fileStream);

         return new JSONArray(Arrays.asList(CoordConsts.SVC_SUCCESS_KEY,
               (new JSONObject().put("result",
                     "successfully uploaded environment"))));

      }
      catch (FileExistsException | FileNotFoundException
            | IllegalArgumentException | AccessControlException | ZipException e) {
         _logger.error("WMS:uploadEnvironment exception: " + e.getMessage()
               + "\n");
         return new JSONArray(Arrays.asList(CoordConsts.SVC_FAILURE_KEY,
               e.getMessage()));
      }
      catch (Exception e) {
         String stackTrace = ExceptionUtils.getFullStackTrace(e);
         _logger.error("WMS:uploadEnvironment exception: " + stackTrace);
         return new JSONArray(Arrays.asList(CoordConsts.SVC_FAILURE_KEY,
               e.getMessage()));
      }
   }

   /**
    * Uploads a new questions under container, testrig. Expects a file
    * containing the question and a file containing the parameters.
    *
    * @param apiKey
    * @param containerName
    * @param testrigName
    * @param qName
    * @param fileStream
    * @param paramFileStream
    * @return
    */
   @POST
   @Path(CoordConsts.SVC_UPLOAD_QUESTION_RSC)
   @Consumes(MediaType.MULTIPART_FORM_DATA)
   @Produces(MediaType.APPLICATION_JSON)
   public JSONArray uploadQuestion(
         @FormDataParam(CoordConsts.SVC_API_KEY) String apiKey,
         @FormDataParam(CoordConsts.SVC_CONTAINER_NAME_KEY) String containerName,
         @FormDataParam(CoordConsts.SVC_TESTRIG_NAME_KEY) String testrigName,
         @FormDataParam(CoordConsts.SVC_QUESTION_NAME_KEY) String qName,
         @FormDataParam(CoordConsts.SVC_FILE_KEY) InputStream fileStream,
         @FormDataParam(CoordConsts.SVC_FILE2_KEY) InputStream paramFileStream) {
      try {
         _logger.info("WMS:uploadQuestion " + apiKey + " " + containerName
               + " " + testrigName + " / " + qName + "\n");

         checkStringParam(apiKey, "API key not supplied or is empty");
         ;
         checkStringParam(containerName,
               "Container name not supplied or is empty");
         ;
         checkStringParam(testrigName, "Testrig name not supplied or is empty");
         ;
         checkStringParam(qName, "Question name not supplied or is empty");
         ;
         checkApiKeyValidity(apiKey);
         checkContainerAccessibility(apiKey, containerName);

         Main.getWorkMgr().uploadQuestion(containerName, testrigName, qName,
               fileStream, paramFileStream);

         return new JSONArray(Arrays.asList(CoordConsts.SVC_SUCCESS_KEY,
               (new JSONObject()
                     .put("result", "successfully uploaded question"))));

      }
      catch (FileExistsException | FileNotFoundException
            | IllegalArgumentException | AccessControlException e) {
         _logger
               .error("WMS:uploadQuestion exception: " + e.getMessage() + "\n");
         return new JSONArray(Arrays.asList(CoordConsts.SVC_FAILURE_KEY,
               e.getMessage()));
      }
      catch (Exception e) {
         String stackTrace = ExceptionUtils.getFullStackTrace(e);
         _logger.error("WMS:uploadQuestion exception: " + stackTrace);
         return new JSONArray(Arrays.asList(CoordConsts.SVC_FAILURE_KEY,
               e.getMessage()));
      }
   }

   /**
    * Uploads a new testrig under the specified container
    *
    * @param apiKey
    * @param containerName
    * @param testrigName
    * @param fileStream
    * @return
    */
   @POST
   @Path(CoordConsts.SVC_UPLOAD_TESTRIG_RSC)
   @Consumes(MediaType.MULTIPART_FORM_DATA)
   @Produces(MediaType.APPLICATION_JSON)
   public JSONArray uploadTestrig(
         @FormDataParam(CoordConsts.SVC_API_KEY) String apiKey,
         @FormDataParam(CoordConsts.SVC_CONTAINER_NAME_KEY) String containerName,
         @FormDataParam(CoordConsts.SVC_TESTRIG_NAME_KEY) String testrigName,
         @FormDataParam(CoordConsts.SVC_ZIPFILE_KEY) InputStream fileStream) {
      try {
         _logger.info("WMS:uploadTestrig " + apiKey + " " + containerName + " "
               + testrigName + "\n");

         checkStringParam(apiKey, "API key not supplied or is empty");
         ;
         checkStringParam(containerName,
               "Container name not supplied or is empty");
         ;
         checkStringParam(testrigName, "Testrig name not supplied or is empty");
         ;
         checkApiKeyValidity(apiKey);
         checkContainerAccessibility(apiKey, containerName);

         Main.getWorkMgr()
               .uploadTestrig(containerName, testrigName, fileStream);

         return new JSONArray(
               Arrays.asList(CoordConsts.SVC_SUCCESS_KEY, (new JSONObject()
                     .put("result", "successfully uploaded testrig"))));
      }
      catch (FileExistsException | FileNotFoundException
<<<<<<< HEAD
            | IllegalArgumentException | AccessControlException | ZipException e ) {
=======
            | IllegalArgumentException | AccessControlException | ZipException e) {
>>>>>>> 00effa49
         _logger.error("WMS:uploadTestrig exception: " + e.getMessage() + "\n");
         return new JSONArray(Arrays.asList(CoordConsts.SVC_FAILURE_KEY,
               e.getMessage()));
      }
      catch (Exception e) {
         String stackTrace = ExceptionUtils.getFullStackTrace(e);
         _logger.error("WMS:uploadTestrig exception: " + stackTrace);
         return new JSONArray(Arrays.asList(CoordConsts.SVC_FAILURE_KEY,
               e.getMessage()));
      }
   }
}<|MERGE_RESOLUTION|>--- conflicted
+++ resolved
@@ -308,12 +308,7 @@
                .ok(file, MediaType.APPLICATION_OCTET_STREAM)
                .header("Content-Disposition",
                      "attachment; filename=\"" + file.getName() + "\"")
-<<<<<<< HEAD
-               .header(CoordConsts.SVC_FILENAME_HDR, file.getName())
-               .build();
-=======
                .header(CoordConsts.SVC_FILENAME_HDR, file.getName()).build();
->>>>>>> 00effa49
       }
       catch (FileExistsException | FileNotFoundException
             | IllegalArgumentException | AccessControlException e) {
@@ -700,13 +695,8 @@
    }
 
    /**
-<<<<<<< HEAD
-    * Uploads a custom object under container, testrig. 
-    *  
-=======
     * Uploads a custom object under container, testrig.
     * 
->>>>>>> 00effa49
     * @param apiKey
     * @param containerName
     * @param testrigName
@@ -741,31 +731,18 @@
          checkApiKeyValidity(apiKey);
          checkContainerAccessibility(apiKey, containerName);
 
-<<<<<<< HEAD
-         Main.getWorkMgr().uploadCustomObject(containerName, testrigName, objectName, fileStream); 
-
-         return new JSONArray(Arrays.asList(CoordConsts.SVC_SUCCESS_KEY,
-               (new JSONObject()
-                     .put("result", "successfully uploaded custom object"))));
-=======
          Main.getWorkMgr().uploadCustomObject(containerName, testrigName,
                objectName, fileStream);
 
          return new JSONArray(Arrays.asList(CoordConsts.SVC_SUCCESS_KEY,
                (new JSONObject().put("result",
                      "successfully uploaded custom object"))));
->>>>>>> 00effa49
-
-      }
-      catch (FileExistsException | FileNotFoundException
-            | IllegalArgumentException | AccessControlException e) {
-<<<<<<< HEAD
-         _logger
-               .error("WMS:uploadCustomObject exception: " + e.getMessage() + "\n");
-=======
+
+      }
+      catch (FileExistsException | FileNotFoundException
+            | IllegalArgumentException | AccessControlException e) {
          _logger.error("WMS:uploadCustomObject exception: " + e.getMessage()
                + "\n");
->>>>>>> 00effa49
          return new JSONArray(Arrays.asList(CoordConsts.SVC_FAILURE_KEY,
                e.getMessage()));
       }
@@ -938,11 +915,7 @@
                      .put("result", "successfully uploaded testrig"))));
       }
       catch (FileExistsException | FileNotFoundException
-<<<<<<< HEAD
-            | IllegalArgumentException | AccessControlException | ZipException e ) {
-=======
             | IllegalArgumentException | AccessControlException | ZipException e) {
->>>>>>> 00effa49
          _logger.error("WMS:uploadTestrig exception: " + e.getMessage() + "\n");
          return new JSONArray(Arrays.asList(CoordConsts.SVC_FAILURE_KEY,
                e.getMessage()));

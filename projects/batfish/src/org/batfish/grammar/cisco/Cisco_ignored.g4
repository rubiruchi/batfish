parser grammar Cisco_ignored;

import Cisco_common;

options {
   tokenVocab = CiscoLexer;
}

null_block
:
   NO?
   (
      AAA_SERVER
      | ACCESS_GROUP
      | ACCESS
      | ACL_POLICY
      | ACLLOG
      | ADMIN
      | ALLOW
      | APPLETALK
      | AS_PATH_SET
      | ATM
      | BASH
      | BFD
      | BGP DISABLE_ADVERTISEMENT
      | BLOGGERD
      | BSD_CLIENT
      | BSD_USERNAME
      | BUFFERS
      | CALL_HOME
      | CAM_ACL
      | CAM_PROFILE
      | CEF
      | CHAT_SCRIPT
      | CISP
      | CLI
      | CLNS
      | CLOCK
      | COMMIT
      | CONFDCONFIG
      | CONFIGURATION
      | CONFIGURE
      | COAP
      | COPP
      | COPY
      | CPD
      | DAEMON
      | DCB
      | DCB_BUFFER_THRESHOLD
      | DEBUG
      | DEFAULT_MAX_FRAME_SIZE
      | DEFAULT_VALUE
      | DEVICE
      | DHCPRELAY
      | DO STOP
      | DOMAIN
      | DOT1X
      | DOT1X_ENABLE
      | DUAL_MODE_DEFAULT_VLAN
      | DYNAMIC_ACCESS_POLICY_RECORD
      | ENABLE
      | ENABLE_ACL_COUNTER
      | ENABLE_QOS_STATISTICS
      | END
      | ETHERNET
      | EXCEPTION_SLAVE
      | EXIT
      | FABRICPATH
      | FEATURE_SET
      | FEX
      | FPD
      | GATEKEEPER
      | GATEWAY
      | GLOBAL_PORT_SECURITY
      | GROUP_POLICY
      | HASH_ALGORITHM
      | HPM
      | HSRP
      | HW_SWITCH
      | INSTALL
      | INTERFACE BREAKOUT
      |
      (
         IP
         (
            (
               ACCESS_LIST LOGGING
            )
            | ACCOUNTING_LIST
            | ACCOUNTING_THRESHOLD
            | ADJACENCY
            | ADJMGR
            | BOOTP_RELAY
            | DECAP_GROUP
            | DNS
            | ECMP_GROUP
            | FLOW_AGGREGATION
            | FLOW_CAPTURE
            | FLOW_SAMPLING_MODE
            | FLOW_TOP_TALKERS
            | GLOBAL_MTU
            | HARDWARE
            | ICMP_ERRORS
            | INSPECT
            | INTERNAL
            | NAME_SERVER
            | PIM
            | POLICY_LIST
            | RATE_LIMIT
            | RECEIVE
            | REFLEXIVE_LIST
            | ROUTER_ID
            | RSVP
            | SDR
            | SOURCE
            | SYSLOG
            | VIRTUAL_ROUTER
            |
            (
               VRF ~NEWLINE
            )
         )
      )
      |
      (
         IPV4
         (
            ASSEMBLER
            | CONFLICT_POLICY
            | HARDWARE
            | ROUTING
            | UNNUMBERED
            | VIRTUAL
         )
      )
      |
      (
         IPV6
         (
            ADJACENCY
            | ADJACENCY_STALE_TIMER
            | CONFLICT_POLICY
            | GLOBAL_MTU
            | ENABLE_ACL_CAM_SHARING
            | HARDWARE
            | ICMP
            | MROUTE
            | NEIGHBOR
            | ROUTING
         )
      )
      | KEY
      | KEYSTORE
      | KRON
      | L2
      | L2TP_CLASS
      | LACP
      | LAG
      | LINECARD
      | LOAD_BALANCE
      | LOGIN
      | LPTS
      | MAC_LEARN
      | MACRO
      | MANAGEMENT_ACCESS
      | MAP_LIST
      | MENU
      | MLAG
      | MODULE
      | MONITOR_INTERFACE
      | MONITOR_SESSION
      |
      (
         MPLS
         (
            (
               IP
               | IPV6
               | LDP ~NEWLINE
            )
            | OAM
            | STRIP
            | TRAFFIC_ENG
         )
      )
      | MULTI_CONFIG
      | NLS
      | NO_BANNER
      | NO_L4R_SHIM
      | NSR
      | ONE
      | OPTICAL_MONITOR
      |
      (
         OSPF
         (
            NAME_LOOKUP
         )
      )
      |
      (
         OSPFV3
         (
            NAME_LOOKUP
         )
      )      
      | PASSWORD_POLICY
      | PLAT
      | PLATFORM
      | POLICY_MAP_INPUT
      | POLICY_MAP_OUTPUT
      | POOL
      | PORT_PROFILE
      | POWEROFF
      | POWER_MGR
      | PRIORITY_FLOW_CONTROL
      | PSEUDOWIRE_CLASS
      | PTP
      | QOS_POLICY
      | QOS_POLICY_OUTPUT
      | RELOAD_TYPE
      | REMOVED
      | RMON
      | ROUTE_ONLY
      |
      (
         ROUTER
         (
            LOG
         )
      )
      | RP
      | RX_COS_SLOT
      | SAMPLER
      | SAMPLER_MAP
      | SAP
      | SDR
      | SENSOR
      | SERVICE_CLASS
      | SFLOW
      | SLOT
      | SLOT_TABLE_COS
      | STACK_MAC
      | STACK_UNIT
      | SVCLC
      | SWITCH
      | SWITCH_PROFILE
      | SWITCH_TYPE
      | SYSLOGD
      | SYSTEM_INIT
      | SYSTEM_MAX
      | TABLE_MAP
      | TACACS
      | TACACS_SERVER
      | TAG_TYPE
      | TASKGROUP
      | TCP
      | TEMPLATE
      | TERMINAL
      | TIME_RANGE
      | TIMEOUT
      | TFTP
      | TLS_PROXY
      | TRACE
      | TRANSCEIVER
      | TRANSCEIVER_TYPE_CHECK
      | TRANSPARENT_HW_FLOODING
      | TUNNEL_GROUP
      | UDF
      | USERGROUP
      | USERNAME
      | VDC
      | VER
      | VIRTUAL_SERVICE
      |
      (
         VLAN
         (
            DOT1Q
         )
      )
      | VLAN_GROUP
      | VLAN_POLICY
      | VLT
      | VOICE
      | VXLAN
      | VTY_POOL
      | WISM
      | WRED_PROFILE
      | WSMA
      | XDR
      | XML
   ) ~NEWLINE* NEWLINE
   (
      description_line
      | null_inner
      | unrecognized_line
   )*
;

null_inner
:
   (
      NO?
      (
         ACCEPT_DIALIN
         | ACCEPT_LIFETIME
         | ACCOUNTING
         | ACTIVE
         | ADD_VLAN
         | ADDRESS
         | ADDRESS_POOLS
         | ADDRESS_RANGE
         | ADMINISTRATIVE_WEIGHT
         | ADVERTISE
         | AESA
         | ALLOCATE
         | ALWAYS_ON_VPN
         | APPLICATION
         | ARCHIVE_LENGTH
         | ARCHIVE_SIZE
         | AUTHORIZATION_REQUIRED
         | AUTHORIZATION_SERVER_GROUP
         | AUTO_RECOVERY
         | BACK_UP
         | BACKGROUND_ROUTES_ENABLE
         | BANDWIDTH_PERCENTAGE
         |
         (
            BANNER
            (
               NONE
               | VALUE
            )
         )
         | BRIDGE_DOMAIN
         | BRIDGE_PRIORITY
         | CACHE_TIMEOUT
         | CALL
         | CAS_CUSTOM
         | CERTIFICATE
         | CHANNEL_GROUP
         | CHANNELIZED
         | CLIENT_GROUP
         | CLOCK
         | COMMAND
         | CONNECT_SOURCE
         | CONTACT
         | CONTEXT
         | CPU_SHARE
         | CREDENTIALS
         | CRYPTOGRAPHIC_ALGORITHM
         | DEADTIME
         | DEFAULT
         | DEFAULT_DOMAIN
         | DEFAULT_ROUTER
         | DENY
         | DEPLOY
         | DESTINATION_PATTERN
         | DESTINATION_SLOT
         | DESTINATION
         | DIAGNOSTIC
         | DIALER
         | DISTRIBUTION
         | DNS_SERVER
         | DOMAIN_ID
         | DROP
         | DS0_GROUP
         | DUAL_ACTIVE
         | ECHO
         | EGRESS
         | ENABLED
         | ENCAPSULATION
         | ESCAPE_CHARACTER
         | EXIT
         | EXPECT
         | EXPORT
         | FABRIC
         | FAILED
         | FAIR_QUEUE
         | FALLBACK_DN
         | FAX
         | FIELDS
         | FILE_BROWSING
         | FILE_ENTRY
         | FILE_SIZE
         | FLOW
         | FLUSH_AT_ACTIVATION
         | FORWARD_DIGITS
         | FRAMING
         | FT
         | GATEWAY
         | GID
         | GROUP
         | GROUP_ALIAS
         | GROUP_LOCK
         | GROUP_POLICY
         | HA_POLICY
         |
         (
            HASH SYMMETRIC
         )
         | HEARTBEAT_INTERVAL
         | HEARTBEAT_TIME
         | HELPER_ADDRESS
         | HIDDEN_LITERAL
         | HIDDEN_SHARES
         | HIDEKEYS
         | HIGH_AVAILABILITY
         | HOMEDIR
         | ICMP_ECHO
         | IDLE
         | IDLE_TIMEOUT
         | IMPORT
         | INCOMING
         | INGRESS
         | INSERVICE
         | INSTANCE
         |
         (
            INTERFACE POLICY
         )
         | INTERWORKING
         | INTERVAL
         | INTERWORKING
         |
         (
            (
               IP
               | IPV6
            )
            (
               ACCESS_GROUP
               | ADDRESS
               | ARP
               | FLOW
            )
         )
         | IPSEC_UDP
         | IPX
         | KEY_STRING
         | KEYPATH
         | LACP_TIMEOUT
         | LEASE
         | LENGTH
         | LIMIT_RESOURCE
         | LINECODE
         | LLDP
         | LOCAL_INTERFACE
         | LOG
         | LPTS
         | MAC_ADDRESS
         | MAP
         | MEDIA
         | MEMBER
         | MESH_GROUP
         | MODE
         | MONITORING
         | MSDP_PEER
         | MSIE_PROXY
         | MTU
         | NAMESPACE
         | NAT
         | NATPOOL
         | NEGOTIATE
         | NEIGHBOR
         | NETWORK
         | NODE
         | NOTIFY
         | OPEN
         | OPTION
         | OPS
         | ORIGIN
         | ORIGINATOR_ID
         | OUI
         | PARAMETERS
         | PARITY
         | PASSWORD
         | PASSWORD_STORAGE
         | PATH_JITTER
         | PEER_ADDRESS
         | PEER_CONFIG_CHECK_BYPASS
         | PEER_ID_VALIDATE
         | PEER_LINK
         | PERIODIC
         | PERMIT
         | PERSISTENT
         | PHYSICAL_PORT
         | PICKUP
         | PINNING
         | POLICY
         | POLICY_LIST
         | PORT_NAME
         | PORTS
         | PREDICTOR
         | PREEMPT
         | PREFERRED_PATH
         | PREFIX
         | PRIMARY_PORT
         | PRIMARY_PRIORITY
         | PROBE
         | PROFILE
         | PROPOSAL
         | PROVISION
         | RANDOM
         | RANDOM_DETECT
         | RD
         | REACT
         | REAL
         | RECEIVE
         | REDISTRIBUTE
         | RELOAD
         | RELOAD_DELAY
         | REMARK
         | REMOTE_AS
         | REQUEST
         | RESOURCES
         | RESPONDER
         | RETRANSMIT
         | RETRIES
         | REVISION
         | RING
         | ROUTE
         | ROUTE_TARGET
         | RP_ADDRESS
         | SA_FILTER
         | SATELLITE
         | SECRET
         | SEND_LIFETIME
         | SEQUENCE
         | SERVER
         | SERVERFARM
         | SERVER_PRIVATE
         | SERVICE
         | SERVICE_POLICY
         | SERVICE_QUEUE
         | SERVICE_TYPE
         | SESSION
         | SEVERITY
         | SOURCE_INTERFACE
         | SHUT
         | SHUTDOWN
         | SIGNING
         | SINGLE_CONNECTION
         | SINGLE_ROUTER_MODE
         | SLOT
         | SORT_BY
         | SOURCE
         | SPEED
         | SPLIT_TUNNEL_NETWORK_LIST
         | SPLIT_TUNNEL_POLICY
         | SSH_KEYDIR
         | STICKY
         | SWITCHPORT
         | SYNC
         | TAG
         | TAGGED
         | TASK
         | TASK_SPACE_EXECUTE
         | TASKGROUP
         | TCP_CONNECT
         | TIMEOUT
         | TIMER
         | TOP
         | TRACKING_PRIORITY_INCREMENT
         | TRANSLATION_PROFILE
         | TRUNK
         | TRUNK_THRESHOLD
         | TRUST
         | TTL_THRESHOLD
         | TUNNEL
         | TUNNEL_GROUP
         | TYPE
         | UDP_JITTER
         | UID
         | USE
         | USE_VRF
         | USERS
         | VERSION
         | VIRTUAL
         | VIRTUAL_ROUTER
         | VM_CPU
         | VM_MEMORY
         | VPN ID
         | VPN_FILTER
         | VPN_GROUP_POLICY
         | VPN_IDLE_TIMEOUT
         | VPN_SESSION_TIMEOUT
         | VPN_SIMULTANEOUS_LOGINS
         | VPN_TUNNEL_PROTOCOL
         | VSERVER
         | WINS_SERVER
         | WITHOUT_CSD
         | WRED
         | XML_CONFIG
      ) ~NEWLINE* NEWLINE
   )
;

null_single
:
   (
      NO
   )?
   (
      ABSOLUTE_TIMEOUT
      |
      (
         ACCESS_LIST
         (
            (
               DEC
               | VARIABLE
            )
            (
               EXTENDED
               | REMARK
            )
         )
      )
      | ACCOUNTING_PORT
      | ALIAS
      | AP
      | AQM_REGISTER_FNF
      | ARP
      | ASA
      | ASDM
      | ASYNC_BOOTP
      | AUTHENTICATION_PORT
      | AUTO
      | BOOT
      | BOOT_END_MARKER
      | BOOT_START_MARKER
      | BRIDGE
      | BRIDGE_DOMAIN
      | CALL
      | CARD
      | CCM_MANAGER
      | CDP
      | CFS
      | CLOCK
      | CNS
      | CONFIG_REGISTER
      | CONSOLE
      | CTS
      | DEFAULT
      | DEVICE_SENSOR
      | DHCPD
      | DIAGNOSTIC
<<<<<<< HEAD
      | DIALER 
         (
         	WATCH_LIST
         )
=======
      |
      (
         DIALER
         (
            WATCH_LIST
         )
      )
>>>>>>> b9f7477f
      | DIALER_LIST
      | DNS
      | DNS_GUARD
      | DOWNLINK
      | DSP
      | DSS
      | ENVIRONMENT
      | ENVIRONMENT_MONITOR
      | ERRDISABLE
      | ESCAPE_CHARACTER
      | EXCEPTION
      | EXEC
      | FABRIC
      | FABRIC_MODE
      | FACILITY_ALARM
      | FILE
      | FIREWALL
      | FIRMWARE
      | FLOWCONTROL
      | FRAME_RELAY
      | FRI
      | FTP
      | FTP_SERVER
      | GROUP
      | HOST
      | HTTP
      | HW_MODULE
      | ICMP
      | ICMP_OBJECT
      | IDENTITY
      | INACTIVITY_TIMER
      |
      (
         IP
         (
            ADDRESS_POOL
            | ADMISSION
            | ALIAS
            | ARP
            | AUDIT
            | AUTH_PROXY
            | BOOTP
            | BGP_COMMUNITY
            | CEF
            | CLASSLESS
            | DEFAULT_NETWORK
            | DEVICE
            | DOMAIN
            | DOMAIN_LIST
            | DOMAIN_LOOKUP
            | DVMRP
            | EXTCOMMUNITY_LIST
            | FINGER
            | FLOW_CACHE
            | FLOW_EXPORT
            | FORWARD_PROTOCOL
            | FTP
            | GRATUITOUS_ARPS
            | HOST
            | HOST_ROUTING
            | HTTP
            | ICMP
            | IGMP
            | LOAD_SHARING
            | LOCAL
            | MFIB
            | MFWD
            | MROUTE
            | MSDP
            | MULTICAST
            | MULTICAST_ROUTING
            |
            (
               OSPF
               (
                  NAME_LOOKUP
               )
            )
            | RADIUS
            | RCMD
            | ROUTING //might want to use this eventually

            | SAP
            | SCP
            | SUBNET_ZERO
            | TACACS
            | TCP
            | TELNET
            | TFTP
            | VERIFY
         )
      )
      | IP_ADDRESS_LITERAL
      |
      (
         IPV6
         (
            CEF
            | HOST
            | LOCAL
            | MFIB
            | MFIB_MODE
            | MLD
            | MULTICAST
            | MULTICAST_ROUTING
            | ND
            |
            (
               OSPF NAME_LOOKUP
            )
            | PIM
            | ROUTE
            | SOURCE_ROUTE
            | UNICAST_ROUTING
         )
      )
      | ISDN
      | L2PROTOCOL
      | LDAP_BASE_DN
      | LDAP_LOGIN
      | LDAP_LOGIN_DN
      | LDAP_NAMING_ATTRIBUTE
      | LDAP_SCOPE
      | LICENSE
      | LLDP
      | LOAD_INTERVAL
      | LOCALE
      | LOCATION
      | LOCALE
      |
      (
         MAC
         (
            ADDRESS_TABLE
         )
      )
      | MAC_ADDRESS_TABLE
      | MEMORY
      | MEMORY_SIZE
      | MEMORY
      | MGCP
      | MICROCODE
      | MIRROR
      | MLS
      | MODEM
      | MON
      | MTA
      | MULTILINK
      | MVR
      | NAME_SERVER
      | NAMES
      | NAT
      | NAT_CONTROL
      | NETCONF
      | NETWORK_OBJECT
      | NETWORK_CLOCK_PARTICIPATE
      | NETWORK_CLOCK_SELECT
      |
      (
         NO
         (
            (
               AAA
               (
                  AUTHENTICATION
                  | NEW_MODEL
                  | ROOT
                  |
                  (
                     USER DEFAULT_ROLE
                  )
               )
            )
            | CLASS_MAP
            |
            (
               IP
               (
                  AS_PATH
               )
            )
            | LOGGING
            |
            (
               SNMP_SERVER
               (
                  AAA
                  | ENABLE
                  | GLOBALENFORCEPRIV
               )
            )
            | SSH
         )
      )
      |
      (
         OSPFV3
         (
            NAME_LOOKUP
         )
      )
      | OWNER
      | PAGER
      | PARSER
      | PASSWORD
      | PERCENT
      | PLATFORM
      | POAP
      | PORT_CHANNEL
      | PORT_OBJECT
      | POWER
      | PRIORITY_QUEUE
      | PROCESS
      | PROMPT
      | PROTOCOL_OBJECT
      | QOS
      | QUEUE_MONITOR
      | QUIT
      | RADIUS_COMMON_PW
      | RADIUS_SERVER
      | RD
      | RESOURCE
      | RESOURCE_POOL
      | ROUTE
      | ROUTE_TARGET
      | RTR
      | SAME_SECURITY_TRAFFIC
      | SAT
      | SCHEDULE
      | SCHEDULER
      | SCRIPTING
      | SDM
      | SECURITY
      | SERVER_TYPE
      | SERVICE_POLICY
      | SETUP
      | SHELL
      | SIP_UA
      | SMTP_SERVER
      | SNMP
      | SPD
      | SPE
      | SPEED
      | STOPBITS
      | SSL
      | STATIC
      | SUBNET
      | SUBSCRIBER
      | SUBSCRIBE_TO
      | SUN
      | SYSOPT
      | SYSTEM
      | TAG_SWITCHING
      | TELNET
      | THREAT_DETECTION
      | THU
      | TRANSLATE
      | TUE
      | UDLD
      | UNABLE
      | UPGRADE
      | USER_IDENTITY
      | USE_VRF
      | VERSION
      |
      (
         VLAN
         (
            ACCESS_LOG
            | CONFIGURATION
            | DOT1Q
            | INTERNAL
         )
      )
      | VMPS
      | VPDN
      | VTP
      | VOICE_CARD
      | WED
      | WLAN
      | WRR
      | WRR_QUEUE
      | X25
      | X29
      | XCONNECT
      | XLATE
      | XML SERVER
   )
   (
      remaining_tokens += ~NEWLINE
   )* NEWLINE
;

s_null
:
   null_block
   | null_single
;

unrecognized_block_stanza
:
   unrecognized_line null_inner*
;<|MERGE_RESOLUTION|>--- conflicted
+++ resolved
@@ -27,7 +27,6 @@
       | BSD_CLIENT
       | BSD_USERNAME
       | BUFFERS
-      | CALL_HOME
       | CAM_ACL
       | CAM_PROFILE
       | CEF
@@ -152,14 +151,12 @@
       | KEY
       | KEYSTORE
       | KRON
-      | L2
       | L2TP_CLASS
       | LACP
       | LAG
       | LINECARD
       | LOAD_BALANCE
       | LOGIN
-      | LPTS
       | MAC_LEARN
       | MACRO
       | MANAGEMENT_ACCESS
@@ -168,7 +165,6 @@
       | MLAG
       | MODULE
       | MONITOR_INTERFACE
-      | MONITOR_SESSION
       |
       (
          MPLS
@@ -197,13 +193,6 @@
             NAME_LOOKUP
          )
       )
-      |
-      (
-         OSPFV3
-         (
-            NAME_LOOKUP
-         )
-      )      
       | PASSWORD_POLICY
       | PLAT
       | PLATFORM
@@ -333,7 +322,6 @@
                | VALUE
             )
          )
-         | BRIDGE_DOMAIN
          | BRIDGE_PRIORITY
          | CACHE_TIMEOUT
          | CALL
@@ -345,7 +333,6 @@
          | CLOCK
          | COMMAND
          | CONNECT_SOURCE
-         | CONTACT
          | CONTEXT
          | CPU_SHARE
          | CREDENTIALS
@@ -358,9 +345,7 @@
          | DEPLOY
          | DESTINATION_PATTERN
          | DESTINATION_SLOT
-         | DESTINATION
          | DIAGNOSTIC
-         | DIALER
          | DISTRIBUTION
          | DNS_SERVER
          | DOMAIN_ID
@@ -379,12 +364,10 @@
          | FAILED
          | FAIR_QUEUE
          | FALLBACK_DN
-         | FAX
          | FIELDS
          | FILE_BROWSING
          | FILE_ENTRY
          | FILE_SIZE
-         | FLOW
          | FLUSH_AT_ACTIVATION
          | FORWARD_DIGITS
          | FRAMING
@@ -420,7 +403,6 @@
          (
             INTERFACE POLICY
          )
-         | INTERWORKING
          | INTERVAL
          | INTERWORKING
          |
@@ -458,19 +440,16 @@
          | MONITORING
          | MSDP_PEER
          | MSIE_PROXY
-         | MTU
          | NAMESPACE
          | NAT
          | NATPOOL
          | NEGOTIATE
-         | NEIGHBOR
          | NETWORK
          | NODE
          | NOTIFY
          | OPEN
          | OPTION
          | OPS
-         | ORIGIN
          | ORIGINATOR_ID
          | OUI
          | PARAMETERS
@@ -499,7 +478,6 @@
          | PRIMARY_PORT
          | PRIMARY_PRIORITY
          | PROBE
-         | PROFILE
          | PROPOSAL
          | PROVISION
          | RANDOM
@@ -531,21 +509,17 @@
          | SERVER
          | SERVERFARM
          | SERVER_PRIVATE
-         | SERVICE
          | SERVICE_POLICY
          | SERVICE_QUEUE
          | SERVICE_TYPE
          | SESSION
          | SEVERITY
-         | SOURCE_INTERFACE
          | SHUT
-         | SHUTDOWN
          | SIGNING
          | SINGLE_CONNECTION
          | SINGLE_ROUTER_MODE
          | SLOT
          | SORT_BY
-         | SOURCE
          | SPEED
          | SPLIT_TUNNEL_NETWORK_LIST
          | SPLIT_TUNNEL_POLICY
@@ -573,7 +547,6 @@
          | TYPE
          | UDP_JITTER
          | UID
-         | USE
          | USE_VRF
          | USERS
          | VERSION
@@ -581,7 +554,6 @@
          | VIRTUAL_ROUTER
          | VM_CPU
          | VM_MEMORY
-         | VPN ID
          | VPN_FILTER
          | VPN_GROUP_POLICY
          | VPN_IDLE_TIMEOUT
@@ -647,12 +619,6 @@
       | DEVICE_SENSOR
       | DHCPD
       | DIAGNOSTIC
-<<<<<<< HEAD
-      | DIALER 
-         (
-         	WATCH_LIST
-         )
-=======
       |
       (
          DIALER
@@ -660,7 +626,6 @@
             WATCH_LIST
          )
       )
->>>>>>> b9f7477f
       | DIALER_LIST
       | DNS
       | DNS_GUARD
@@ -789,7 +754,6 @@
       | LOAD_INTERVAL
       | LOCALE
       | LOCATION
-      | LOCALE
       |
       (
          MAC
@@ -800,7 +764,6 @@
       | MAC_ADDRESS_TABLE
       | MEMORY
       | MEMORY_SIZE
-      | MEMORY
       | MGCP
       | MICROCODE
       | MIRROR
@@ -945,7 +908,6 @@
       | WRR_QUEUE
       | X25
       | X29
-      | XCONNECT
       | XLATE
       | XML SERVER
    )

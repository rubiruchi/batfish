--- conflicted
+++ resolved
@@ -275,24 +275,6 @@
          }
 
          // see if we have a filename header
-<<<<<<< HEAD
-//         String outFileStr = objectName;
-//
-//         MultivaluedMap<String, String> headers = response.getStringHeaders();
-//
-//         if (headers.containsKey(CoordConsts.SVC_FILENAME_HDR)) {
-//            String value = headers.getFirst(CoordConsts.SVC_FILENAME_HDR);
-//            if (value != null && !value.equals("")) {
-//               outFileStr = value;
-//            }
-//         }
-
-         File inFile = response.readEntity(File.class);
-
-         File tmpOutFile = Files.createTempFile("batfish_client", null).toFile();
-         tmpOutFile.deleteOnExit();
-         
-=======
          // String outFileStr = objectName;
          //
          // MultivaluedMap<String, String> headers =
@@ -311,7 +293,6 @@
                .toFile();
          tmpOutFile.deleteOnExit();
 
->>>>>>> 2032b2eb
          FileUtils.copyFile(inFile, tmpOutFile);
          if (!inFile.delete()) {
             throw new BatfishException("Failed to delete temporary file: "

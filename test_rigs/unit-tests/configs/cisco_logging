!
hostname cisco_logging
!
logging 137.164.80.152
logging 2001:220::141 vrf default severity info
logging alarm informational
logging archive
 device harddisk
 frequency daily
 archive-length 25
!
logging asdm errors
logging asdm-buffer-size 512
logging buffer-size 100000
logging buffered 5
logging buffered 5000 
logging buffered 5000 5
logging buffered 5000 alerts
logging buffered warnings
logging console warnings
logging console disable
logging debug-trace
logging discriminator AFLSEC severity drops 6 msg-body drops AFLSEC
logging enable
logging esm config
logging event link-status default
logging events link-status software-interfaces
logging facility local0
logging history informational
logging host mgmt 10.246.131.130
logging host 10.246.131.130
logging host 10.246.131.138
logging host 137.164.80.152 vrf mgmtVrf
logging ip access-list cache entries 5000
logging ip access-list cache interval 5
logging ip access-list cache threshold 50000
logging level acllog 3
logging level acllog 6
logging monitor errors
logging linecard informational
logging logfile aclfile 3
logging message-counter syslog
logging permit-hostdown
logging queue-limit 100
logging rate-limit 100
logging rate-limit console 9
logging rate-limit console 10 except errors
logging sequence-nums
logging server 1.2.3.4 6 use-vrf default facility local0
logging server 1.2.3.4 6 use-vrf management facility local0
logging server-arp
logging snmp-authfail
logging source-interface FastEthernet1 vrf mgmtVrf
logging source-interface loopback0
logging source-interface Loopback0
logging source-interface mgmt0
logging source-interface Vlan1
logging suppress rule ABC
 alarm PLATFORM ABC MESSAGE_FAILED
<<<<<<< HEAD
=======
 all-alarms
>>>>>>> b9f7477f
!
logging suppress apply rule BCD
 all-of-router
!
logging timestamp milliseconds
logging trap errors
logging vrf mgmt host 11.2.3.4
logging vrf mgmt source-interface Management0
no logging console
!<|MERGE_RESOLUTION|>--- conflicted
+++ resolved
@@ -57,10 +57,7 @@
 logging source-interface Vlan1
 logging suppress rule ABC
  alarm PLATFORM ABC MESSAGE_FAILED
-<<<<<<< HEAD
-=======
  all-alarms
->>>>>>> b9f7477f
 !
 logging suppress apply rule BCD
  all-of-router

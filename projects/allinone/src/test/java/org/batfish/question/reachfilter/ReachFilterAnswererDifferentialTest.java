package org.batfish.question.reachfilter;

import static org.batfish.datamodel.IpAccessListLine.accepting;
import static org.batfish.datamodel.acl.AclLineMatchExprs.and;
import static org.batfish.datamodel.acl.AclLineMatchExprs.matchDst;
import static org.batfish.datamodel.acl.AclLineMatchExprs.matchSrcInterface;
import static org.batfish.datamodel.matchers.FlowMatchers.hasDstIp;
import static org.batfish.datamodel.matchers.RowMatchers.hasColumn;
import static org.batfish.datamodel.matchers.TableAnswerElementMatchers.hasRows;
<<<<<<< HEAD
import static org.batfish.question.reachfilter.ReachFilterAnswerer.BASE;
import static org.batfish.question.reachfilter.ReachFilterAnswerer.COL_RESULT_TYPE;
import static org.batfish.question.reachfilter.ReachFilterAnswerer.COL_SNAPSHOT;
import static org.batfish.question.reachfilter.ReachFilterAnswerer.DELTA;
import static org.batfish.question.reachfilter.ReachFilterAnswerer.INCREASED;
import static org.batfish.question.testfilters.TestFiltersAnswerer.COL_ACTION;
import static org.batfish.question.testfilters.TestFiltersAnswerer.COL_FLOW;
=======
import static org.batfish.question.tracefilters.TraceFiltersAnswerer.COLUMN_ACTION;
import static org.batfish.question.tracefilters.TraceFiltersAnswerer.COLUMN_FLOW;
>>>>>>> 2787c7c4
import static org.hamcrest.MatcherAssert.assertThat;
import static org.hamcrest.Matchers.allOf;
import static org.hamcrest.Matchers.contains;
import static org.hamcrest.Matchers.equalTo;

import com.google.common.collect.ImmutableList;
import com.google.common.collect.ImmutableSortedMap;
import java.io.IOException;
import org.batfish.datamodel.Configuration;
import org.batfish.datamodel.ConfigurationFormat;
import org.batfish.datamodel.Interface;
import org.batfish.datamodel.Ip;
import org.batfish.datamodel.IpAccessList;
import org.batfish.datamodel.LineAction;
import org.batfish.datamodel.NetworkFactory;
import org.batfish.datamodel.answers.Schema;
import org.batfish.datamodel.table.TableAnswerElement;
import org.batfish.datamodel.table.TableDiff;
import org.batfish.main.Batfish;
import org.batfish.main.BatfishTestUtils;
import org.junit.Before;
import org.junit.Rule;
import org.junit.Test;
import org.junit.rules.TemporaryFolder;

public class ReachFilterAnswererDifferentialTest {
  @Rule public TemporaryFolder _tmp = new TemporaryFolder();

  private static final String HOSTNAME = "hostname";
  private static final String ACLNAME = "acl";
  private static final String IFACE = "iface";

  private NetworkFactory _nf;
  private Configuration.Builder _cb;
  private Interface.Builder _ib;
  private IpAccessList.Builder _ab;

  @Before
  public void setup() {
    _nf = new NetworkFactory();
    _cb =
        _nf.configurationBuilder()
            .setHostname(HOSTNAME)
            .setConfigurationFormat(ConfigurationFormat.CISCO_IOS);
    _ib = _nf.interfaceBuilder().setActive(true).setName(IFACE);
    _ab = _nf.aclBuilder().setName(ACLNAME);
  }

  private Batfish getBatfish(Configuration baseConfig, Configuration deltaConfig)
      throws IOException {
    return BatfishTestUtils.getBatfish(
        ImmutableSortedMap.of(baseConfig.getHostname(), baseConfig),
        ImmutableSortedMap.of(deltaConfig.getHostname(), deltaConfig),
        _tmp);
  }

  @Test
  public void testAclLineAddedRemoved() throws IOException {
    Ip ip = new Ip("1.2.3.4");
    Configuration baseConfig = _cb.build();
    Configuration deltaConfig = _cb.build();
    _ib.setOwner(baseConfig).build();
    _ib.setOwner(deltaConfig).build();
    _ab.setOwner(baseConfig).build();
    _ab.setOwner(deltaConfig)
        .setLines(
            ImmutableList.of(
                accepting().setMatchCondition(and(matchSrcInterface(IFACE), matchDst(ip))).build()))
        .build();
    Batfish batfish = getBatfish(baseConfig, deltaConfig);
    TableAnswerElement answer =
        (TableAnswerElement)
            new ReachFilterAnswerer(new ReachFilterQuestion(), batfish).answerDiff();
    assertThat(
        answer,
        hasRows(
            contains(
                ImmutableList.of(
                    allOf(
<<<<<<< HEAD
                        hasColumn(equalTo(COL_RESULT_TYPE), equalTo(INCREASED), Schema.STRING),
                        hasColumn(equalTo(COL_SNAPSHOT), equalTo(BASE), Schema.STRING),
                        hasColumn(equalTo(COL_FLOW), hasDstIp(ip), Schema.FLOW),
                        hasColumn(
                            equalTo(COL_ACTION),
                            equalTo(LineAction.DENY.toString()),
                            Schema.STRING)),
                    allOf(
                        hasColumn(equalTo(COL_RESULT_TYPE), equalTo(INCREASED), Schema.STRING),
                        hasColumn(equalTo(COL_SNAPSHOT), equalTo(DELTA), Schema.STRING),
                        hasColumn(equalTo(COL_FLOW), hasDstIp(ip), Schema.FLOW),
                        hasColumn(
                            equalTo(COL_ACTION),
=======
                        hasColumn(equalTo(COLUMN_FLOW), hasDstIp(ip), Schema.FLOW),
                        hasColumn(
                            equalTo(TableDiff.baseColumnName(COLUMN_ACTION)),
                            equalTo(LineAction.DENY.toString()),
                            Schema.STRING),
                        hasColumn(
                            equalTo(TableDiff.deltaColumnName(COLUMN_ACTION)),
>>>>>>> 2787c7c4
                            equalTo(LineAction.PERMIT.toString()),
                            Schema.STRING))))));
  }
}<|MERGE_RESOLUTION|>--- conflicted
+++ resolved
@@ -7,18 +7,8 @@
 import static org.batfish.datamodel.matchers.FlowMatchers.hasDstIp;
 import static org.batfish.datamodel.matchers.RowMatchers.hasColumn;
 import static org.batfish.datamodel.matchers.TableAnswerElementMatchers.hasRows;
-<<<<<<< HEAD
-import static org.batfish.question.reachfilter.ReachFilterAnswerer.BASE;
-import static org.batfish.question.reachfilter.ReachFilterAnswerer.COL_RESULT_TYPE;
-import static org.batfish.question.reachfilter.ReachFilterAnswerer.COL_SNAPSHOT;
-import static org.batfish.question.reachfilter.ReachFilterAnswerer.DELTA;
-import static org.batfish.question.reachfilter.ReachFilterAnswerer.INCREASED;
 import static org.batfish.question.testfilters.TestFiltersAnswerer.COL_ACTION;
 import static org.batfish.question.testfilters.TestFiltersAnswerer.COL_FLOW;
-=======
-import static org.batfish.question.tracefilters.TraceFiltersAnswerer.COLUMN_ACTION;
-import static org.batfish.question.tracefilters.TraceFiltersAnswerer.COLUMN_FLOW;
->>>>>>> 2787c7c4
 import static org.hamcrest.MatcherAssert.assertThat;
 import static org.hamcrest.Matchers.allOf;
 import static org.hamcrest.Matchers.contains;
@@ -98,29 +88,13 @@
             contains(
                 ImmutableList.of(
                     allOf(
-<<<<<<< HEAD
-                        hasColumn(equalTo(COL_RESULT_TYPE), equalTo(INCREASED), Schema.STRING),
-                        hasColumn(equalTo(COL_SNAPSHOT), equalTo(BASE), Schema.STRING),
                         hasColumn(equalTo(COL_FLOW), hasDstIp(ip), Schema.FLOW),
                         hasColumn(
-                            equalTo(COL_ACTION),
-                            equalTo(LineAction.DENY.toString()),
-                            Schema.STRING)),
-                    allOf(
-                        hasColumn(equalTo(COL_RESULT_TYPE), equalTo(INCREASED), Schema.STRING),
-                        hasColumn(equalTo(COL_SNAPSHOT), equalTo(DELTA), Schema.STRING),
-                        hasColumn(equalTo(COL_FLOW), hasDstIp(ip), Schema.FLOW),
-                        hasColumn(
-                            equalTo(COL_ACTION),
-=======
-                        hasColumn(equalTo(COLUMN_FLOW), hasDstIp(ip), Schema.FLOW),
-                        hasColumn(
-                            equalTo(TableDiff.baseColumnName(COLUMN_ACTION)),
+                            equalTo(TableDiff.baseColumnName(COL_ACTION)),
                             equalTo(LineAction.DENY.toString()),
                             Schema.STRING),
                         hasColumn(
-                            equalTo(TableDiff.deltaColumnName(COLUMN_ACTION)),
->>>>>>> 2787c7c4
+                            equalTo(TableDiff.deltaColumnName(COL_ACTION)),
                             equalTo(LineAction.PERMIT.toString()),
                             Schema.STRING))))));
   }

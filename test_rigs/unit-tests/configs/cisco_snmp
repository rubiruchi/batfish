--- conflicted
+++ resolved
@@ -11,10 +11,7 @@
 snmp-server community dummyconnunity RO SystemOwner IPv4 dummyacl
 snmp-server community dummycommunity RO SystemOwner customer-snmp
 snmp-server community dummycommunity view everything RO ipv6 dummyacl 21
-<<<<<<< HEAD
-=======
 snmp-server community dummycommunity RO SystemOwner IPv4 to-VTY IPv6 to-VTY
->>>>>>> b9f7477f
 snmp-server community-map dummycommunity context ospf1
 snmp-server chassis-id FOC1743N1BE
 snmp-server contact CENIC Core Engineering

--- conflicted
+++ resolved
@@ -81,41 +81,6 @@
 
 port
 :
-<<<<<<< HEAD
-	DEC
-	| BOOTPC
-	| BOOTPS
-	| BGP
-	| CMD
-	| DOMAIN
-	| EXEC
-	| FTP
-	| FTP_DATA
-	| HOSTNAME
-	| IDENT
-	| ISAKMP
-	| LPD
-	| MLAG
-	| NETBIOS_DGM
-	| NETBIOS_NS
-	| NETBIOS_SS
-	| NNTP
-	| NON500_ISAKMP
-	| NTP
-	| PIM_AUTO_RP
-	| POP3
-	| RIP
-	| SMTP
-	| SNMP
-	| SNMPTRAP
-	| SSH
-	| SUNRPC
-	| SYSLOG
-	| TACACS
-	| TELNET
-	| TFTP
-	| WWW
-=======
    DEC
    | BOOTPC
    | BOOTPS
@@ -138,6 +103,7 @@
    | NTP
    | PIM_AUTO_RP
    | POP3
+   | RIP
    | SMTP
    | SNMP
    | SNMPTRAP
@@ -148,31 +114,13 @@
    | TELNET
    | TFTP
    | WWW
->>>>>>> 4628a116
 ;
 
 protocol
 :
-<<<<<<< HEAD
-	AHP
-	| DEC
-	| ESP
-	| EIGRP
-	| GRE
-	| ICMP
-	| IGMP
-	| IP
-	| IPINIP
-	| IPV6
-	| OSPF
-	| PIM
-	| SCTP
-	| TCP
-	| UDP
-	| VRRP
-=======
    AHP
    | DEC
+   | EIGRP
    | ESP
    | GRE
    | ICMP
@@ -185,7 +133,6 @@
    | TCP
    | UDP
    | VRRP
->>>>>>> 4628a116
 ;
 
 range
